import sys
from typing import List, Dict, Deque, TypeVar, Generic
from collections import defaultdict, Counter, deque

from mlagents.trainers.trajectory import Trajectory, AgentExperience
from mlagents.trainers.brain import BrainInfo
from mlagents.trainers.tf_policy import TFPolicy
from mlagents.trainers.policy import Policy
from mlagents.trainers.action_info import ActionInfoOutputs
from mlagents.trainers.stats import StatsReporter

T = TypeVar("T")


class AgentProcessor:
    """
    AgentProcessor contains a dictionary per-agent trajectory buffers. The buffers are indexed by agent_id.
    Buffer also contains an update_buffer that corresponds to the buffer used when updating the model.
    One AgentProcessor should be created per agent group.
    """

    def __init__(
        self,
        policy: TFPolicy,
        behavior_id: str,
        stats_reporter: StatsReporter,
        max_trajectory_length: int = sys.maxsize,
    ):
        """
        Create an AgentProcessor.
        :param trainer: Trainer instance connected to this AgentProcessor. Trainer is given trajectory
        when it is finished.
        :param policy: Policy instance associated with this AgentProcessor.
        :param max_trajectory_length: Maximum length of a trajectory before it is added to the trainer.
        :param stats_category: The category under which to write the stats. Usually, this comes from the Trainer.
        """
        self.experience_buffers: Dict[str, List[AgentExperience]] = defaultdict(list)
        self.last_brain_info: Dict[str, BrainInfo] = {}
        self.last_take_action_outputs: Dict[str, ActionInfoOutputs] = {}
        # Note: this is needed until we switch to AgentExperiences as the data input type.
        # We still need some info from the policy (memories, previous actions)
        # that really should be gathered by the env-manager.
        self.policy = policy
        self.episode_steps: Counter = Counter()
        self.episode_rewards: Dict[str, float] = defaultdict(float)
        self.stats_reporter = stats_reporter
        self.max_trajectory_length = max_trajectory_length
        self.trajectory_queues: List[AgentManagerQueue[Trajectory]] = []
        self.behavior_id = behavior_id

    def add_experiences(
        self,
        curr_info: BrainInfo,
        next_info: BrainInfo,
        take_action_outputs: ActionInfoOutputs,
    ) -> None:
        """
        Adds experiences to each agent's experience history.
        :param curr_info: current BrainInfo.
        :param next_info: next BrainInfo.
        :param take_action_outputs: The outputs of the Policy's get_action method.
        """
        if take_action_outputs:
            self.stats_reporter.add_stat(
                "Policy/Entropy", take_action_outputs["entropy"].mean()
            )
            self.stats_reporter.add_stat(
                "Policy/Learning Rate", take_action_outputs["learning_rate"]
            )

        for agent_id in curr_info.agents:
            self.last_brain_info[agent_id] = curr_info
            self.last_take_action_outputs[agent_id] = take_action_outputs

        # Store the environment reward
        tmp_environment_reward = next_info.rewards

        for next_idx, agent_id in enumerate(next_info.agents):
            stored_info = self.last_brain_info.get(agent_id, None)
            if stored_info is not None:
                stored_take_action_outputs = self.last_take_action_outputs[agent_id]
                idx = stored_info.agents.index(agent_id)
                obs = []
                if not stored_info.local_done[idx]:
                    for i, _ in enumerate(stored_info.visual_observations):
                        obs.append(stored_info.visual_observations[i][idx])
                    if self.policy.use_vec_obs:
                        obs.append(stored_info.vector_observations[idx])
                    if self.policy.use_recurrent:
                        memory = self.policy.retrieve_memories([agent_id])[0, :]
                    else:
                        memory = None

                    done = next_info.local_done[next_idx]
                    max_step = next_info.max_reached[next_idx]

                    # Add the outputs of the last eval
                    action = stored_take_action_outputs["action"][idx]
                    if self.policy.use_continuous_act:
                        action_pre = stored_take_action_outputs["pre_action"][idx]
                    else:
                        action_pre = None
                    action_probs = stored_take_action_outputs["log_probs"][idx]
                    action_masks = stored_info.action_masks[idx]
                    prev_action = self.policy.retrieve_previous_action([agent_id])[0, :]

                    experience = AgentExperience(
                        obs=obs,
                        reward=tmp_environment_reward[next_idx],
                        done=done,
                        action=action,
                        action_probs=action_probs,
                        action_pre=action_pre,
                        action_mask=action_masks,
                        prev_action=prev_action,
                        max_step=max_step,
                        memory=memory,
                    )
                    # Add the value outputs if needed
                    self.experience_buffers[agent_id].append(experience)
                    self.episode_rewards[agent_id] += tmp_environment_reward[next_idx]
                if (
                    next_info.local_done[next_idx]
                    or (
                        len(self.experience_buffers[agent_id])
                        >= self.max_trajectory_length
                    )
                ) and len(self.experience_buffers[agent_id]) > 0:
                    # Make next AgentExperience
                    next_obs = []
                    for i, _ in enumerate(next_info.visual_observations):
                        next_obs.append(next_info.visual_observations[i][next_idx])
                    if self.policy.use_vec_obs:
                        next_obs.append(next_info.vector_observations[next_idx])
                    trajectory = Trajectory(
                        steps=self.experience_buffers[agent_id],
                        agent_id=agent_id,
                        next_obs=next_obs,
                        behavior_id=self.behavior_id,
                    )
                    for traj_queue in self.trajectory_queues:
                        traj_queue.put(trajectory)
                    self.experience_buffers[agent_id] = []
                    if next_info.local_done[next_idx]:
                        self.stats_reporter.add_stat(
                            "Environment/Cumulative Reward",
                            self.episode_rewards.get(agent_id, 0),
                        )
                        self.stats_reporter.add_stat(
                            "Environment/Episode Length",
                            self.episode_steps.get(agent_id, 0),
                        )
                        del self.episode_steps[agent_id]
                        del self.episode_rewards[agent_id]
                elif not next_info.local_done[next_idx]:
                    self.episode_steps[agent_id] += 1
<<<<<<< HEAD
        if "action" in take_action_outputs:
            self.policy.save_previous_action(
                curr_info.agents, take_action_outputs["action"]
            )
=======
        self.policy.save_previous_action(
            curr_info.agents, take_action_outputs["action"]
        )

    def publish_trajectory_queue(
        self, trajectory_queue: "AgentManagerQueue[Trajectory]"
    ) -> None:
        """
        Adds a trajectory queue to the list of queues to publish to when this AgentProcessor
        assembles a Trajectory
        :param trajectory_queue: Trajectory queue to publish to.
        """
        self.trajectory_queues.append(trajectory_queue)


class AgentManagerQueue(Generic[T]):
    """
    Queue used by the AgentManager. Note that we make our own class here because in most implementations
    deque is sufficient and faster. However, if we want to switch to multiprocessing, we'll need to change
    out this implementation.
    """

    class Empty(Exception):
        """
        Exception for when the queue is empty.
        """

        pass

    def __init__(self, behavior_id: str):
        """
        Initializes an AgentManagerQueue. Note that we can give it a behavior_id so that it can be identified
        separately from an AgentManager.
        """
        self.queue: Deque[T] = deque()
        self.behavior_id = behavior_id

    def empty(self) -> bool:
        return len(self.queue) == 0

    def get_nowait(self) -> T:
        try:
            return self.queue.popleft()
        except IndexError:
            raise self.Empty("The AgentManagerQueue is empty.")

    def put(self, item: T) -> None:
        self.queue.append(item)


class AgentManager(AgentProcessor):
    """
    An AgentManager is an AgentProcessor that also holds a single trajectory and policy queue.
    Note: this leaves room for adding AgentProcessors that publish multiple trajectory queues.
    """

    def __init__(
        self,
        policy: TFPolicy,
        behavior_id: str,
        stats_reporter: StatsReporter,
        max_trajectory_length: int = sys.maxsize,
    ):
        super().__init__(policy, behavior_id, stats_reporter, max_trajectory_length)
        self.trajectory_queue: AgentManagerQueue[Trajectory] = AgentManagerQueue(
            self.behavior_id
        )
        self.policy_queue: AgentManagerQueue[Policy] = AgentManagerQueue(
            self.behavior_id
        )
        self.publish_trajectory_queue(self.trajectory_queue)
>>>>>>> 85faca32
<|MERGE_RESOLUTION|>--- conflicted
+++ resolved
@@ -154,15 +154,11 @@
                         del self.episode_rewards[agent_id]
                 elif not next_info.local_done[next_idx]:
                     self.episode_steps[agent_id] += 1
-<<<<<<< HEAD
+                    
         if "action" in take_action_outputs:
             self.policy.save_previous_action(
                 curr_info.agents, take_action_outputs["action"]
             )
-=======
-        self.policy.save_previous_action(
-            curr_info.agents, take_action_outputs["action"]
-        )
 
     def publish_trajectory_queue(
         self, trajectory_queue: "AgentManagerQueue[Trajectory]"
@@ -230,5 +226,4 @@
         self.policy_queue: AgentManagerQueue[Policy] = AgentManagerQueue(
             self.behavior_id
         )
-        self.publish_trajectory_queue(self.trajectory_queue)
->>>>>>> 85faca32
+        self.publish_trajectory_queue(self.trajectory_queue)