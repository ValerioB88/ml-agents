from typing import Dict, cast
from mlagents.torch_utils import torch

from mlagents.trainers.buffer import AgentBuffer, BufferKey, RewardSignalUtil

from mlagents_envs.timers import timed
from mlagents.trainers.policy.torch_policy import TorchPolicy
from mlagents.trainers.optimizer.torch_optimizer import TorchOptimizer
from mlagents.trainers.settings import TrainerSettings, PPOSettings
from mlagents.trainers.torch.agent_action import AgentAction
from mlagents.trainers.torch.action_log_probs import ActionLogProbs
from mlagents.trainers.torch.utils import ModelUtils
from mlagents.trainers.trajectory import ObsUtil, TeamObsUtil


class TorchPPOOptimizer(TorchOptimizer):
    def __init__(self, policy: TorchPolicy, trainer_settings: TrainerSettings):
        """
        Takes a Policy and a Dict of trainer parameters and creates an Optimizer around the policy.
        The PPO optimizer has a value estimator and a loss function.
        :param policy: A TorchPolicy object that will be updated by this PPO Optimizer.
        :param trainer_params: Trainer parameters dictionary that specifies the
        properties of the trainer.
        """
        # Create the graph here to give more granular control of the TF graph to the Optimizer.

        super().__init__(policy, trainer_settings)
        params = list(self.policy.actor_critic.parameters())
        self.hyperparameters: PPOSettings = cast(
            PPOSettings, trainer_settings.hyperparameters
        )
        self.decay_learning_rate = ModelUtils.DecayedValue(
            self.hyperparameters.learning_rate_schedule,
            self.hyperparameters.learning_rate,
            1e-10,
            self.trainer_settings.max_steps,
        )
        self.decay_epsilon = ModelUtils.DecayedValue(
            self.hyperparameters.learning_rate_schedule,
            self.hyperparameters.epsilon,
            0.1,
            self.trainer_settings.max_steps,
        )
        self.decay_beta = ModelUtils.DecayedValue(
            self.hyperparameters.learning_rate_schedule,
            self.hyperparameters.beta,
            1e-5,
            self.trainer_settings.max_steps,
        )

        self.optimizer = torch.optim.Adam(
            params, lr=self.trainer_settings.hyperparameters.learning_rate
        )
        self.stats_name_to_update_name = {
            "Losses/Value Loss": "value_loss",
            "Losses/Policy Loss": "policy_loss",
        }

        self.stream_names = list(self.reward_signals.keys())

    def ppo_value_loss(
        self,
        values: Dict[str, torch.Tensor],
        old_values: Dict[str, torch.Tensor],
        returns: Dict[str, torch.Tensor],
        epsilon: float,
        loss_masks: torch.Tensor,
    ) -> torch.Tensor:
        """
        Evaluates value loss for PPO.
        :param values: Value output of the current network.
        :param old_values: Value stored with experiences in buffer.
        :param returns: Computed returns.
        :param epsilon: Clipping value for value estimate.
        :param loss_mask: Mask for losses. Used with LSTM to ignore 0'ed out experiences.
        """
        value_losses = []
        for name, head in values.items():
            old_val_tensor = old_values[name]
            returns_tensor = returns[name]
            clipped_value_estimate = old_val_tensor + torch.clamp(
                head - old_val_tensor, -1 * epsilon, epsilon
            )
            v_opt_a = (returns_tensor - head) ** 2
            v_opt_b = (returns_tensor - clipped_value_estimate) ** 2
            value_loss = ModelUtils.masked_mean(torch.max(v_opt_a, v_opt_b), loss_masks)
            value_losses.append(value_loss)
        value_loss = torch.mean(torch.stack(value_losses))
        return value_loss

    def ppo_policy_loss(
        self,
        advantages: torch.Tensor,
        log_probs: torch.Tensor,
        old_log_probs: torch.Tensor,
        loss_masks: torch.Tensor,
    ) -> torch.Tensor:
        """
        Evaluate PPO policy loss.
        :param advantages: Computed advantages.
        :param log_probs: Current policy probabilities
        :param old_log_probs: Past policy probabilities
        :param loss_masks: Mask for losses. Used with LSTM to ignore 0'ed out experiences.
        """
        advantage = advantages.unsqueeze(-1)

        decay_epsilon = self.hyperparameters.epsilon
        r_theta = torch.exp(log_probs - old_log_probs)
        p_opt_a = r_theta * advantage
        p_opt_b = (
            torch.clamp(r_theta, 1.0 - decay_epsilon, 1.0 + decay_epsilon) * advantage
        )
        policy_loss = -1 * ModelUtils.masked_mean(
            torch.min(p_opt_a, p_opt_b), loss_masks
        )
        return policy_loss

    @timed
    def update(self, batch: AgentBuffer, num_sequences: int) -> Dict[str, float]:
        """
        Performs update on model.
        :param batch: Batch of experiences.
        :param num_sequences: Number of sequences to process.
        :return: Results of update.
        """
        # Get decayed parameters
        decay_lr = self.decay_learning_rate.get_value(self.policy.get_current_step())
        decay_eps = self.decay_epsilon.get_value(self.policy.get_current_step())
        decay_bet = self.decay_beta.get_value(self.policy.get_current_step())
        returns = {}
        old_values = {}
        for name in self.reward_signals:
            old_values[name] = ModelUtils.list_to_tensor(
                batch[RewardSignalUtil.value_estimates_key(name)]
            )
            returns[name] = ModelUtils.list_to_tensor(
                batch[RewardSignalUtil.returns_key(name)]
            )

        n_obs = len(self.policy.behavior_spec.observation_specs)
        current_obs = ObsUtil.from_buffer(batch, n_obs)
        # Convert to tensors
        current_obs = [ModelUtils.list_to_tensor(obs) for obs in current_obs]

<<<<<<< HEAD
        critic_obs = TeamObsUtil.from_buffer(batch, n_obs)
        critic_obs = [
            [ModelUtils.list_to_tensor(obs) for obs in _teammate_obs]
            for _teammate_obs in critic_obs
        ]

        act_masks = ModelUtils.list_to_tensor(batch["action_mask"])
        actions = AgentAction.from_dict(batch)
=======
        act_masks = ModelUtils.list_to_tensor(batch[BufferKey.ACTION_MASK])
        actions = AgentAction.from_buffer(batch)
>>>>>>> ec15034a

        memories = [
            ModelUtils.list_to_tensor(batch[BufferKey.MEMORY][i])
            for i in range(0, len(batch[BufferKey.MEMORY]), self.policy.sequence_length)
        ]
        if len(memories) > 0:
            memories = torch.stack(memories).unsqueeze(0)

        log_probs, entropy, values = self.policy.evaluate_actions(
            current_obs,
            masks=act_masks,
            actions=actions,
            memories=memories,
            critic_obs=critic_obs,
            seq_len=self.policy.sequence_length,
        )
        old_log_probs = ActionLogProbs.from_buffer(batch).flatten()
        log_probs = log_probs.flatten()
        loss_masks = ModelUtils.list_to_tensor(batch[BufferKey.MASKS], dtype=torch.bool)
        value_loss = self.ppo_value_loss(
            values, old_values, returns, decay_eps, loss_masks
        )
        policy_loss = self.ppo_policy_loss(
            ModelUtils.list_to_tensor(batch[BufferKey.ADVANTAGES]),
            log_probs,
            old_log_probs,
            loss_masks,
        )
        loss = (
            policy_loss
            + 0.5 * value_loss
            - decay_bet * ModelUtils.masked_mean(entropy, loss_masks)
        )

        # Set optimizer learning rate
        ModelUtils.update_learning_rate(self.optimizer, decay_lr)
        self.optimizer.zero_grad()
        loss.backward()

        self.optimizer.step()
        update_stats = {
            # NOTE: abs() is not technically correct, but matches the behavior in TensorFlow.
            # TODO: After PyTorch is default, change to something more correct.
            "Losses/Policy Loss": torch.abs(policy_loss).item(),
            "Losses/Value Loss": value_loss.item(),
            "Policy/Learning Rate": decay_lr,
            "Policy/Epsilon": decay_eps,
            "Policy/Beta": decay_bet,
        }

        for reward_provider in self.reward_signals.values():
            update_stats.update(reward_provider.update(batch))

        return update_stats

    def get_modules(self):
        modules = {"Optimizer": self.optimizer}
        for reward_provider in self.reward_signals.values():
            modules.update(reward_provider.get_modules())
        return modules<|MERGE_RESOLUTION|>--- conflicted
+++ resolved
@@ -142,19 +142,8 @@
         # Convert to tensors
         current_obs = [ModelUtils.list_to_tensor(obs) for obs in current_obs]
 
-<<<<<<< HEAD
-        critic_obs = TeamObsUtil.from_buffer(batch, n_obs)
-        critic_obs = [
-            [ModelUtils.list_to_tensor(obs) for obs in _teammate_obs]
-            for _teammate_obs in critic_obs
-        ]
-
-        act_masks = ModelUtils.list_to_tensor(batch["action_mask"])
-        actions = AgentAction.from_dict(batch)
-=======
         act_masks = ModelUtils.list_to_tensor(batch[BufferKey.ACTION_MASK])
         actions = AgentAction.from_buffer(batch)
->>>>>>> ec15034a
 
         memories = [
             ModelUtils.list_to_tensor(batch[BufferKey.MEMORY][i])
