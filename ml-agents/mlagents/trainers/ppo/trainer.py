# # Unity ML-Agents Toolkit
# ## ML-Agent Learning (PPO)
# Contains an implementation of PPO as described in: https://arxiv.org/abs/1707.06347

import logging
from collections import defaultdict
from typing import Dict

import numpy as np

from mlagents.trainers.brain import BrainParameters, BrainInfo
from mlagents.trainers.tf_policy import TFPolicy
from mlagents.trainers.ppo.policy import PPOPolicy
from mlagents.trainers.ppo.multi_gpu_policy import MultiGpuPPOPolicy, get_devices
from mlagents.trainers.rl_trainer import RLTrainer, AllRewardsOutput
from mlagents.trainers.action_info import ActionInfoOutputs

logger = logging.getLogger("mlagents.trainers")


class PPOTrainer(RLTrainer):
    """The PPOTrainer is an implementation of the PPO algorithm."""

    def __init__(
        self,
        brain_name,
        reward_buff_cap,
        trainer_parameters,
        training,
        load,
        seed,
        run_id,
        multi_gpu,
    ):
        """
        Responsible for collecting experiences and training PPO model.
        :param trainer_parameters: The parameters for the trainer (dictionary).
        :param reward_buff_cap: Max reward history to track in the reward buffer
        :param training: Whether the trainer is set for training.
        :param load: Whether the model should be loaded.
        :param seed: The seed the model will be initialized with
        :param run_id: The identifier of the current run
        """
        super(PPOTrainer, self).__init__(
            brain_name, trainer_parameters, training, run_id, reward_buff_cap
        )
        self.param_keys = [
            "batch_size",
            "beta",
            "buffer_size",
            "epsilon",
            "hidden_units",
            "lambd",
            "learning_rate",
            "max_steps",
            "normalize",
            "num_epoch",
            "num_layers",
            "time_horizon",
            "sequence_length",
            "summary_freq",
            "use_recurrent",
            "summary_path",
            "memory_size",
            "model_path",
            "reward_signals",
        ]
        self.check_param_keys()
<<<<<<< HEAD
        self.load = load
        self.multi_gpu = multi_gpu
        self.seed = seed
        self.policy = None
=======

        if multi_gpu and len(get_devices()) > 1:
            self.ppo_policy = MultiGpuPPOPolicy(
                seed, brain, trainer_parameters, self.is_training, load
            )
        else:
            self.ppo_policy = PPOPolicy(
                seed, brain, trainer_parameters, self.is_training, load
            )
        self.policy = self.ppo_policy

        for _reward_signal in self.policy.reward_signals.keys():
            self.collected_rewards[_reward_signal] = {}
>>>>>>> 299b3325

    def process_experiences(
        self, name_behavior_id: str, current_info: BrainInfo, next_info: BrainInfo
    ) -> None:
        """
        Checks agent histories for processing condition, and processes them as necessary.
        Processing involves calculating value and advantage targets for model updating step.
        :param name_behavior_id: string policy identifier.
        :param current_info: current BrainInfo.
        :param next_info: next BrainInfo.
        """
        if self.is_training:
            self.policy.update_normalization(next_info.vector_observations)
        for l in range(len(next_info.agents)):
            agent_actions = self.processing_buffer[next_info.agents[l]]["actions"]
            if (
                next_info.local_done[l]
                or len(agent_actions) > self.trainer_parameters["time_horizon"]
            ) and len(agent_actions) > 0:
                agent_id = next_info.agents[l]
                if next_info.max_reached[l]:
                    bootstrapping_info = self.processing_buffer[
                        agent_id
                    ].last_brain_info
                    idx = bootstrapping_info.agents.index(agent_id)
                else:
                    bootstrapping_info = next_info
                    idx = l
                value_next = self.ppo_policy.get_value_estimates(
                    bootstrapping_info,
                    idx,
                    next_info.local_done[l] and not next_info.max_reached[l],
                )

                tmp_advantages = []
                tmp_returns = []
                for name in self.policy.reward_signals:
                    bootstrap_value = value_next[name]

                    local_rewards = self.processing_buffer[agent_id][
                        "{}_rewards".format(name)
                    ].get_batch()
                    local_value_estimates = self.processing_buffer[agent_id][
                        "{}_value_estimates".format(name)
                    ].get_batch()
                    local_advantage = get_gae(
                        rewards=local_rewards,
                        value_estimates=local_value_estimates,
                        value_next=bootstrap_value,
                        gamma=self.policy.reward_signals[name].gamma,
                        lambd=self.trainer_parameters["lambd"],
                    )
                    local_return = local_advantage + local_value_estimates
                    # This is later use as target for the different value estimates
                    self.processing_buffer[agent_id]["{}_returns".format(name)].set(
                        local_return
                    )
                    self.processing_buffer[agent_id]["{}_advantage".format(name)].set(
                        local_advantage
                    )
                    tmp_advantages.append(local_advantage)
                    tmp_returns.append(local_return)

                global_advantages = list(
                    np.mean(np.array(tmp_advantages, dtype=np.float32), axis=0)
                )
                global_returns = list(
                    np.mean(np.array(tmp_returns, dtype=np.float32), axis=0)
                )
                self.processing_buffer[agent_id]["advantages"].set(global_advantages)
                self.processing_buffer[agent_id]["discounted_returns"].set(
                    global_returns
                )

                self.processing_buffer.append_to_update_buffer(
                    self.update_buffer,
                    agent_id,
                    batch_size=None,
                    training_length=self.policy.sequence_length,
                )

                self.processing_buffer[agent_id].reset_agent()
                if next_info.local_done[l]:
                    self.stats["Environment/Episode Length"].append(
                        self.episode_steps.get(agent_id, 0)
                    )
                    self.episode_steps[agent_id] = 0
                    for name, rewards in self.collected_rewards.items():
                        if name == "environment":
                            self.cumulative_returns_since_policy_update.append(
                                rewards.get(agent_id, 0)
                            )
                            self.stats["Environment/Cumulative Reward"].append(
                                rewards.get(agent_id, 0)
                            )
                            self.reward_buffer.appendleft(rewards.get(agent_id, 0))
                            rewards[agent_id] = 0
                        else:
                            self.stats[
                                self.policy.reward_signals[name].stat_name
                            ].append(rewards.get(agent_id, 0))
                            rewards[agent_id] = 0

    def add_policy_outputs(
        self, take_action_outputs: ActionInfoOutputs, agent_id: str, agent_idx: int
    ) -> None:
        """
        Takes the output of the last action and store it into the training buffer.
        """
        actions = take_action_outputs["action"]
        if self.policy.use_continuous_act:
            actions_pre = take_action_outputs["pre_action"]
            self.processing_buffer[agent_id]["actions_pre"].append(
                actions_pre[agent_idx]
            )
        a_dist = take_action_outputs["log_probs"]
        # value is a dictionary from name of reward to value estimate of the value head
        self.processing_buffer[agent_id]["actions"].append(actions[agent_idx])
        self.processing_buffer[agent_id]["action_probs"].append(a_dist[agent_idx])

    def add_rewards_outputs(
        self,
        rewards_out: AllRewardsOutput,
        values: Dict[str, np.ndarray],
        agent_id: str,
        agent_idx: int,
        agent_next_idx: int,
    ) -> None:
        """
        Takes the value output of the last action and store it into the training buffer.
        """
        for name, reward_result in rewards_out.reward_signals.items():
            # 0 because we use the scaled reward to train the agent
            self.processing_buffer[agent_id]["{}_rewards".format(name)].append(
                reward_result.scaled_reward[agent_next_idx]
            )
            self.processing_buffer[agent_id]["{}_value_estimates".format(name)].append(
                values[name][agent_idx][0]
            )

    def is_ready_update(self):
        """
        Returns whether or not the trainer has enough elements to run update model
        :return: A boolean corresponding to whether or not update_model() can be run
        """
        size_of_buffer = self.update_buffer.num_experiences
        return size_of_buffer > self.trainer_parameters["buffer_size"]

    def update_policy(self):
        """
        Uses demonstration_buffer to update the policy.
        The reward signal generators must be updated in this method at their own pace.
        """
        buffer_length = self.update_buffer.num_experiences
        self.trainer_metrics.start_policy_update_timer(
            number_experiences=buffer_length,
            mean_return=float(np.mean(self.cumulative_returns_since_policy_update)),
        )
        self.cumulative_returns_since_policy_update.clear()

        # Make sure batch_size is a multiple of sequence length. During training, we
        # will need to reshape the data into a batch_size x sequence_length tensor.
        batch_size = (
            self.trainer_parameters["batch_size"]
            - self.trainer_parameters["batch_size"] % self.policy.sequence_length
        )
        # Make sure there is at least one sequence
        batch_size = max(batch_size, self.policy.sequence_length)

        n_sequences = max(
            int(self.trainer_parameters["batch_size"] / self.policy.sequence_length), 1
        )

        advantages = self.update_buffer["advantages"].get_batch()
        self.update_buffer["advantages"].set(
            (advantages - advantages.mean()) / (advantages.std() + 1e-10)
        )
        num_epoch = self.trainer_parameters["num_epoch"]
        batch_update_stats = defaultdict(list)
        for _ in range(num_epoch):
            self.update_buffer.shuffle(sequence_length=self.policy.sequence_length)
            buffer = self.update_buffer
            max_num_batch = buffer_length // batch_size
            for l in range(0, max_num_batch * batch_size, batch_size):
                update_stats = self.policy.update(
                    buffer.make_mini_batch(l, l + batch_size), n_sequences
                )
                for stat_name, value in update_stats.items():
                    batch_update_stats[stat_name].append(value)

        for stat, stat_list in batch_update_stats.items():
            self.stats[stat].append(np.mean(stat_list))

        if self.policy.bc_module:
            update_stats = self.policy.bc_module.update()
            for stat, val in update_stats.items():
                self.stats[stat].append(val)
        self.clear_update_buffer()
        self.trainer_metrics.end_policy_update()

    def create_policy(self, brain_parameters: BrainParameters) -> TFPolicy:
        if self.multi_gpu and len(get_devices()) > 1:
            policy = MultiGpuPPOPolicy(
                self.seed,
                brain_parameters,
                self.trainer_parameters,
                self.is_training,
                self.load,
            )
        else:
            policy = PPOPolicy(
                self.seed,
                brain_parameters,
                self.trainer_parameters,
                self.is_training,
                self.load,
            )

        for _reward_signal in policy.reward_signals.keys():
            self.collected_rewards[_reward_signal] = {}

        return policy


def discount_rewards(r, gamma=0.99, value_next=0.0):
    """
    Computes discounted sum of future rewards for use in updating value estimate.
    :param r: List of rewards.
    :param gamma: Discount factor.
    :param value_next: T+1 value estimate for returns calculation.
    :return: discounted sum of future rewards as list.
    """
    discounted_r = np.zeros_like(r)
    running_add = value_next
    for t in reversed(range(0, r.size)):
        running_add = running_add * gamma + r[t]
        discounted_r[t] = running_add
    return discounted_r


def get_gae(rewards, value_estimates, value_next=0.0, gamma=0.99, lambd=0.95):
    """
    Computes generalized advantage estimate for use in updating policy.
    :param rewards: list of rewards for time-steps t to T.
    :param value_next: Value estimate for time-step T+1.
    :param value_estimates: list of value estimates for time-steps t to T.
    :param gamma: Discount factor.
    :param lambd: GAE weighing factor.
    :return: list of advantage estimates for time-steps t to T.
    """
    value_estimates = np.append(value_estimates, value_next)
    delta_t = rewards + gamma * value_estimates[1:] - value_estimates[:-1]
    advantage = discount_rewards(r=delta_t, gamma=gamma * lambd)
    return advantage<|MERGE_RESOLUTION|>--- conflicted
+++ resolved
@@ -66,26 +66,10 @@
             "reward_signals",
         ]
         self.check_param_keys()
-<<<<<<< HEAD
         self.load = load
         self.multi_gpu = multi_gpu
         self.seed = seed
         self.policy = None
-=======
-
-        if multi_gpu and len(get_devices()) > 1:
-            self.ppo_policy = MultiGpuPPOPolicy(
-                seed, brain, trainer_parameters, self.is_training, load
-            )
-        else:
-            self.ppo_policy = PPOPolicy(
-                seed, brain, trainer_parameters, self.is_training, load
-            )
-        self.policy = self.ppo_policy
-
-        for _reward_signal in self.policy.reward_signals.keys():
-            self.collected_rewards[_reward_signal] = {}
->>>>>>> 299b3325
 
     def process_experiences(
         self, name_behavior_id: str, current_info: BrainInfo, next_info: BrainInfo
