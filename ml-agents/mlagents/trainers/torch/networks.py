from typing import Callable, List, Dict, Tuple, Optional, Union
import abc

from mlagents.torch_utils import torch, nn

from mlagents_envs.base_env import ActionSpec, ObservationSpec
from mlagents.trainers.torch.action_model import ActionModel
from mlagents.trainers.torch.agent_action import AgentAction
from mlagents.trainers.torch.action_log_probs import ActionLogProbs
from mlagents.trainers.settings import NetworkSettings
from mlagents.trainers.torch.utils import ModelUtils
from mlagents.trainers.torch.decoders import ValueHeads
from mlagents.trainers.torch.layers import LSTM, LinearEncoder
from mlagents.trainers.torch.encoders import VectorInput
from mlagents.trainers.buffer import AgentBuffer
from mlagents.trainers.trajectory import ObsUtil
from mlagents.trainers.torch.attention import EntityEmbeddings, ResidualSelfAttention


ActivationFunction = Callable[[torch.Tensor], torch.Tensor]
EncoderFunction = Callable[
    [torch.Tensor, int, ActivationFunction, int, str, bool], torch.Tensor
]

EPSILON = 1e-7


class NetworkBody(nn.Module):
    def __init__(
        self,
        observation_specs: List[ObservationSpec],
        network_settings: NetworkSettings,
        encoded_act_size: int = 0,
    ):
        super().__init__()
        self.normalize = network_settings.normalize
        self.use_lstm = network_settings.memory is not None
        self.h_size = network_settings.hidden_units
        self.m_size = (
            network_settings.memory.memory_size
            if network_settings.memory is not None
            else 0
        )

<<<<<<< HEAD
        self.processors, self.embedding_sizes, var_len_indices = ModelUtils.create_input_processors(
            sensor_specs,
=======
        self.processors, self.embedding_sizes = ModelUtils.create_input_processors(
            observation_specs,
>>>>>>> cb8e2209
            self.h_size,
            network_settings.vis_encode_type,
            normalize=self.normalize,
        )

        if len(var_len_indices) > 0:
            # There are some variable length observations and they need to be processed separately
            x_self_len = sum(self.embedding_sizes)  # The size of the "self" embedding
            entities_sizes = [sensor_specs[idx].shape[1] for idx in var_len_indices]
            entities_max_len = [sensor_specs[idx].shape[0] for idx in var_len_indices]

            self.x_self_encoder = LinearEncoder(x_self_len, 2, self.h_size // 2)
            self.var_len_encoders = torch.nn.ModuleList(
                [
                    LinearEncoder(ent_size, 2, self.h_size // 2)
                    for ent_size in entities_sizes
                ]
            )
            self.entities_embeddings = EntityEmbeddings(
                self.h_size // 2,
                [self.h_size // 2] * len(var_len_indices),
                entities_max_len,
                self.h_size,
            )
            self.rsa = ResidualSelfAttention(self.h_size, sum(entities_max_len))

            total_enc_size = self.h_size // 2 + self.h_size

            n_layers = max(1, network_settings.num_layers - 2)
        else:
            total_enc_size = sum(self.embedding_sizes)
            n_layers = max(1, network_settings.num_layers)

        total_enc_size += encoded_act_size
        self.linear_encoder = LinearEncoder(total_enc_size, n_layers, self.h_size)

        if self.use_lstm:
            self.lstm = LSTM(self.h_size, self.m_size)
        else:
            self.lstm = None  # type: ignore

    def update_normalization(self, buffer: AgentBuffer) -> None:
        obs = ObsUtil.from_buffer(buffer, len(self.processors))
        for vec_input, enc in zip(obs, self.processors):
            if isinstance(enc, VectorInput):
                enc.update_normalization(torch.as_tensor(vec_input))

    def copy_normalization(self, other_network: "NetworkBody") -> None:
        if self.normalize:
            for n1, n2 in zip(self.processors, other_network.processors):
                if isinstance(n1, VectorInput) and isinstance(n2, VectorInput):
                    n1.copy_normalization(n2)

    @property
    def memory_size(self) -> int:
        return self.lstm.memory_size if self.use_lstm else 0

    def forward(
        self,
        inputs: List[torch.Tensor],
        actions: Optional[torch.Tensor] = None,
        memories: Optional[torch.Tensor] = None,
        sequence_length: int = 1,
    ) -> Tuple[torch.Tensor, torch.Tensor]:
        encodes = []
        var_len_inputs = []  # The list of variable length inputs

        for idx, processor in enumerate(self.processors):
            if processor is not None:
                # The input can be encoded without having to process other inputs
                obs_input = inputs[idx]
                processed_obs = processor(obs_input)
                encodes.append(processed_obs)
            else:
                var_len_inputs.append(inputs[idx])
        encoded_self = torch.cat(encodes, dim=1)
        if len(var_len_inputs) > 0:
            # Some inputs need to be processed with a variable length encoder
            masks = EntityEmbeddings.get_masks(var_len_inputs)
            encoded_self = self.x_self_encoder(encoded_self)
            encoded_var_len = [
                encoder(x) for encoder, x in zip(self.var_len_encoders, var_len_inputs)
            ]
            qkv = self.entities_embeddings(encoded_self, encoded_var_len)
            attention_embedding = self.rsa(qkv, masks)
            encoded_self = torch.cat([encoded_self, attention_embedding], dim=1)

        if len(encodes) == 0:
            raise Exception("No valid inputs to network.")

        # Constants don't work in Barracuda
        if actions is not None:
            encoded_self = torch.cat([encoded_self, actions], dim=1)
        encoding = self.linear_encoder(encoded_self)

        if self.use_lstm:
            # Resize to (batch, sequence length, encoding size)
            encoding = encoding.reshape([-1, sequence_length, self.h_size])
            encoding, memories = self.lstm(encoding, memories)
            encoding = encoding.reshape([-1, self.m_size // 2])
        return encoding, memories


class ValueNetwork(nn.Module):
    def __init__(
        self,
        stream_names: List[str],
        observation_specs: List[ObservationSpec],
        network_settings: NetworkSettings,
        encoded_act_size: int = 0,
        outputs_per_stream: int = 1,
    ):

        # This is not a typo, we want to call __init__ of nn.Module
        nn.Module.__init__(self)
        self.network_body = NetworkBody(
            observation_specs, network_settings, encoded_act_size=encoded_act_size
        )
        if network_settings.memory is not None:
            encoding_size = network_settings.memory.memory_size // 2
        else:
            encoding_size = network_settings.hidden_units
        self.value_heads = ValueHeads(stream_names, encoding_size, outputs_per_stream)

    @property
    def memory_size(self) -> int:
        return self.network_body.memory_size

    def forward(
        self,
        inputs: List[torch.Tensor],
        actions: Optional[torch.Tensor] = None,
        memories: Optional[torch.Tensor] = None,
        sequence_length: int = 1,
    ) -> Tuple[Dict[str, torch.Tensor], torch.Tensor]:
        encoding, memories = self.network_body(
            inputs, actions, memories, sequence_length
        )
        output = self.value_heads(encoding)
        return output, memories


class Actor(abc.ABC):
    @abc.abstractmethod
    def update_normalization(self, buffer: AgentBuffer) -> None:
        """
        Updates normalization of Actor based on the provided List of vector obs.
        :param vector_obs: A List of vector obs as tensors.
        """
        pass

    def get_action_stats(
        self,
        inputs: List[torch.Tensor],
        masks: Optional[torch.Tensor] = None,
        memories: Optional[torch.Tensor] = None,
        sequence_length: int = 1,
    ) -> Tuple[AgentAction, ActionLogProbs, torch.Tensor, torch.Tensor]:
        """
        Returns sampled actions.
        If memory is enabled, return the memories as well.
        :param vec_inputs: A List of vector inputs as tensors.
        :param vis_inputs: A List of visual inputs as tensors.
        :param masks: If using discrete actions, a Tensor of action masks.
        :param memories: If using memory, a Tensor of initial memories.
        :param sequence_length: If using memory, the sequence length.
        :return: A Tuple of AgentAction, ActionLogProbs, entropies, and memories.
            Memories will be None if not using memory.
        """
        pass

    @abc.abstractmethod
    def forward(
        self,
        vec_inputs: List[torch.Tensor],
        vis_inputs: List[torch.Tensor],
        var_len_inputs: List[torch.Tensor],
        masks: Optional[torch.Tensor] = None,
        memories: Optional[torch.Tensor] = None,
    ) -> Tuple[Union[int, torch.Tensor], ...]:
        """
        Forward pass of the Actor for inference. This is required for export to ONNX, and
        the inputs and outputs of this method should not be changed without a respective change
        in the ONNX export code.
        """
        pass


class ActorCritic(Actor):
    @abc.abstractmethod
    def critic_pass(
        self,
        inputs: List[torch.Tensor],
        memories: Optional[torch.Tensor] = None,
        sequence_length: int = 1,
    ) -> Tuple[Dict[str, torch.Tensor], torch.Tensor]:
        """
        Get value outputs for the given obs.
        :param inputs: List of inputs as tensors.
        :param memories: Tensor of memories, if using memory. Otherwise, None.
        :returns: Dict of reward stream to output tensor for values.
        """
        pass

    @abc.abstractmethod
    def get_action_stats_and_value(
        self,
        inputs: List[torch.Tensor],
        masks: Optional[torch.Tensor] = None,
        memories: Optional[torch.Tensor] = None,
        sequence_length: int = 1,
    ) -> Tuple[
        AgentAction, ActionLogProbs, torch.Tensor, Dict[str, torch.Tensor], torch.Tensor
    ]:
        """
        Returns sampled actions and value estimates.
        If memory is enabled, return the memories as well.
        :param inputs: A List of vector inputs as tensors.
        :param masks: If using discrete actions, a Tensor of action masks.
        :param memories: If using memory, a Tensor of initial memories.
        :param sequence_length: If using memory, the sequence length.
        :return: A Tuple of AgentAction, ActionLogProbs, entropies, Dict of reward signal
            name to value estimate, and memories. Memories will be None if not using memory.
        """
        pass

    @abc.abstractproperty
    def memory_size(self):
        """
        Returns the size of the memory (same size used as input and output in the other
        methods) used by this Actor.
        """
        pass


class SimpleActor(nn.Module, Actor):
    def __init__(
        self,
        observation_specs: List[ObservationSpec],
        network_settings: NetworkSettings,
        action_spec: ActionSpec,
        conditional_sigma: bool = False,
        tanh_squash: bool = False,
    ):
        super().__init__()
        self.action_spec = action_spec
        self.version_number = torch.nn.Parameter(
            torch.Tensor([2.0]), requires_grad=False
        )
        self.is_continuous_int_deprecated = torch.nn.Parameter(
            torch.Tensor([int(self.action_spec.is_continuous())]), requires_grad=False
        )
        self.continuous_act_size_vector = torch.nn.Parameter(
            torch.Tensor([int(self.action_spec.continuous_size)]), requires_grad=False
        )
        # TODO: export list of branch sizes instead of sum
        self.discrete_act_size_vector = torch.nn.Parameter(
            torch.Tensor([sum(self.action_spec.discrete_branches)]), requires_grad=False
        )
        self.act_size_vector_deprecated = torch.nn.Parameter(
            torch.Tensor(
                [
                    self.action_spec.continuous_size
                    + sum(self.action_spec.discrete_branches)
                ]
            ),
            requires_grad=False,
        )
        self.network_body = NetworkBody(observation_specs, network_settings)
        if network_settings.memory is not None:
            self.encoding_size = network_settings.memory.memory_size // 2
        else:
            self.encoding_size = network_settings.hidden_units
        self.memory_size_vector = torch.nn.Parameter(
            torch.Tensor([int(self.network_body.memory_size)]), requires_grad=False
        )

        self.action_model = ActionModel(
            self.encoding_size,
            action_spec,
            conditional_sigma=conditional_sigma,
            tanh_squash=tanh_squash,
        )

    @property
    def memory_size(self) -> int:
        return self.network_body.memory_size

    def update_normalization(self, buffer: AgentBuffer) -> None:
        self.network_body.update_normalization(buffer)

    def get_action_stats(
        self,
        inputs: List[torch.Tensor],
        masks: Optional[torch.Tensor] = None,
        memories: Optional[torch.Tensor] = None,
        sequence_length: int = 1,
    ) -> Tuple[AgentAction, ActionLogProbs, torch.Tensor, torch.Tensor]:

        encoding, memories = self.network_body(
            inputs, memories=memories, sequence_length=sequence_length
        )
        action, log_probs, entropies = self.action_model(encoding, masks)
        return action, log_probs, entropies, memories

    def forward(
        self,
        vec_inputs: List[torch.Tensor],
        vis_inputs: List[torch.Tensor],
        var_len_inputs: List[torch.Tensor],
        masks: Optional[torch.Tensor] = None,
        memories: Optional[torch.Tensor] = None,
    ) -> Tuple[Union[int, torch.Tensor], ...]:
        """
        Note: This forward() method is required for exporting to ONNX. Don't modify the inputs and outputs.

        At this moment, torch.onnx.export() doesn't accept None as tensor to be exported,
        so the size of return tuple varies with action spec.
        """
        # This code will convert the vec and vis obs into a list of inputs for the network
        concatenated_vec_obs = vec_inputs[0]
        inputs = []
        start = 0
        end = 0
        vis_index = 0
        var_len_index = 0
        for i, enc in enumerate(self.network_body.processors):
            if isinstance(enc, VectorInput):
                # This is a vec_obs
                vec_size = self.network_body.embedding_sizes[i]
                end = start + vec_size
                inputs.append(concatenated_vec_obs[:, start:end])
                start = end
            elif enc is not None:
                inputs.append(vis_inputs[vis_index])
                vis_index += 1
            else:
                inputs.append(var_len_inputs[var_len_index])
                var_len_index += 1
        # End of code to convert the vec and vis obs into a list of inputs for the network
        encoding, memories_out = self.network_body(
            inputs, memories=memories, sequence_length=1
        )

        (
            cont_action_out,
            disc_action_out,
            action_out_deprecated,
        ) = self.action_model.get_action_out(encoding, masks)
        export_out = [self.version_number, self.memory_size_vector]
        if self.action_spec.continuous_size > 0:
            export_out += [cont_action_out, self.continuous_act_size_vector]
        if self.action_spec.discrete_size > 0:
            export_out += [disc_action_out, self.discrete_act_size_vector]
        # Only export deprecated nodes with non-hybrid action spec
        if self.action_spec.continuous_size == 0 or self.action_spec.discrete_size == 0:
            export_out += [
                action_out_deprecated,
                self.is_continuous_int_deprecated,
                self.act_size_vector_deprecated,
            ]
        return tuple(export_out)


class SharedActorCritic(SimpleActor, ActorCritic):
    def __init__(
        self,
        observation_specs: List[ObservationSpec],
        network_settings: NetworkSettings,
        action_spec: ActionSpec,
        stream_names: List[str],
        conditional_sigma: bool = False,
        tanh_squash: bool = False,
    ):
        self.use_lstm = network_settings.memory is not None
        super().__init__(
            observation_specs,
            network_settings,
            action_spec,
            conditional_sigma,
            tanh_squash,
        )
        self.stream_names = stream_names
        self.value_heads = ValueHeads(stream_names, self.encoding_size)

    def critic_pass(
        self,
        inputs: List[torch.Tensor],
        memories: Optional[torch.Tensor] = None,
        sequence_length: int = 1,
    ) -> Tuple[Dict[str, torch.Tensor], torch.Tensor]:
        encoding, memories_out = self.network_body(
            inputs, memories=memories, sequence_length=sequence_length
        )
        return self.value_heads(encoding), memories_out

    def get_stats_and_value(
        self,
        inputs: List[torch.Tensor],
        actions: AgentAction,
        masks: Optional[torch.Tensor] = None,
        memories: Optional[torch.Tensor] = None,
        sequence_length: int = 1,
    ) -> Tuple[ActionLogProbs, torch.Tensor, Dict[str, torch.Tensor]]:
        encoding, memories = self.network_body(
            inputs, memories=memories, sequence_length=sequence_length
        )
        log_probs, entropies = self.action_model.evaluate(encoding, masks, actions)
        value_outputs = self.value_heads(encoding)
        return log_probs, entropies, value_outputs

    def get_action_stats_and_value(
        self,
        inputs: List[torch.Tensor],
        masks: Optional[torch.Tensor] = None,
        memories: Optional[torch.Tensor] = None,
        sequence_length: int = 1,
    ) -> Tuple[
        AgentAction, ActionLogProbs, torch.Tensor, Dict[str, torch.Tensor], torch.Tensor
    ]:

        encoding, memories = self.network_body(
            inputs, memories=memories, sequence_length=sequence_length
        )
        action, log_probs, entropies = self.action_model(encoding, masks)
        value_outputs = self.value_heads(encoding)
        return action, log_probs, entropies, value_outputs, memories


class SeparateActorCritic(SimpleActor, ActorCritic):
    def __init__(
        self,
        observation_specs: List[ObservationSpec],
        network_settings: NetworkSettings,
        action_spec: ActionSpec,
        stream_names: List[str],
        conditional_sigma: bool = False,
        tanh_squash: bool = False,
    ):
        self.use_lstm = network_settings.memory is not None
        super().__init__(
            observation_specs,
            network_settings,
            action_spec,
            conditional_sigma,
            tanh_squash,
        )
        self.stream_names = stream_names
        self.critic = ValueNetwork(stream_names, observation_specs, network_settings)

    @property
    def memory_size(self) -> int:
        return self.network_body.memory_size + self.critic.memory_size

    def _get_actor_critic_mem(
        self, memories: Optional[torch.Tensor] = None
    ) -> Tuple[Optional[torch.Tensor], Optional[torch.Tensor]]:
        if self.use_lstm and memories is not None:
            # Use only the back half of memories for critic and actor
            actor_mem, critic_mem = torch.split(memories, self.memory_size // 2, dim=-1)
        else:
            critic_mem = None
            actor_mem = None
        return actor_mem, critic_mem

    def critic_pass(
        self,
        inputs: List[torch.Tensor],
        memories: Optional[torch.Tensor] = None,
        sequence_length: int = 1,
    ) -> Tuple[Dict[str, torch.Tensor], torch.Tensor]:
        actor_mem, critic_mem = self._get_actor_critic_mem(memories)
        value_outputs, critic_mem_out = self.critic(
            inputs, memories=critic_mem, sequence_length=sequence_length
        )
        if actor_mem is not None:
            # Make memories with the actor mem unchanged
            memories_out = torch.cat([actor_mem, critic_mem_out], dim=-1)
        else:
            memories_out = None
        return value_outputs, memories_out

    def get_stats_and_value(
        self,
        inputs: List[torch.Tensor],
        actions: AgentAction,
        masks: Optional[torch.Tensor] = None,
        memories: Optional[torch.Tensor] = None,
        sequence_length: int = 1,
    ) -> Tuple[ActionLogProbs, torch.Tensor, Dict[str, torch.Tensor]]:
        actor_mem, critic_mem = self._get_actor_critic_mem(memories)
        encoding, actor_mem_outs = self.network_body(
            inputs, memories=actor_mem, sequence_length=sequence_length
        )
        log_probs, entropies = self.action_model.evaluate(encoding, masks, actions)
        value_outputs, critic_mem_outs = self.critic(
            inputs, memories=critic_mem, sequence_length=sequence_length
        )

        return log_probs, entropies, value_outputs

    def get_action_stats(
        self,
        inputs: List[torch.Tensor],
        masks: Optional[torch.Tensor] = None,
        memories: Optional[torch.Tensor] = None,
        sequence_length: int = 1,
    ) -> Tuple[AgentAction, ActionLogProbs, torch.Tensor, torch.Tensor]:
        actor_mem, critic_mem = self._get_actor_critic_mem(memories)
        action, log_probs, entropies, actor_mem_out = super().get_action_stats(
            inputs, masks=masks, memories=actor_mem, sequence_length=sequence_length
        )
        if critic_mem is not None:
            # Make memories with the actor mem unchanged
            memories_out = torch.cat([actor_mem_out, critic_mem], dim=-1)
        else:
            memories_out = None
        return action, log_probs, entropies, memories_out

    def get_action_stats_and_value(
        self,
        inputs: List[torch.Tensor],
        masks: Optional[torch.Tensor] = None,
        memories: Optional[torch.Tensor] = None,
        sequence_length: int = 1,
    ) -> Tuple[
        AgentAction, ActionLogProbs, torch.Tensor, Dict[str, torch.Tensor], torch.Tensor
    ]:
        actor_mem, critic_mem = self._get_actor_critic_mem(memories)
        encoding, actor_mem_outs = self.network_body(
            inputs, memories=actor_mem, sequence_length=sequence_length
        )
        action, log_probs, entropies = self.action_model(encoding, masks)
        value_outputs, critic_mem_outs = self.critic(
            inputs, memories=critic_mem, sequence_length=sequence_length
        )
        if self.use_lstm:
            mem_out = torch.cat([actor_mem_outs, critic_mem_outs], dim=-1)
        else:
            mem_out = None
        return action, log_probs, entropies, value_outputs, mem_out

    def update_normalization(self, buffer: AgentBuffer) -> None:
        super().update_normalization(buffer)
        self.critic.network_body.update_normalization(buffer)


class GlobalSteps(nn.Module):
    def __init__(self):
        super().__init__()
        self.__global_step = nn.Parameter(
            torch.Tensor([0]).to(torch.int64), requires_grad=False
        )

    @property
    def current_step(self):
        return int(self.__global_step.item())

    @current_step.setter
    def current_step(self, value):
        self.__global_step[:] = value

    def increment(self, value):
        self.__global_step += value


class LearningRate(nn.Module):
    def __init__(self, lr):
        # Todo: add learning rate decay
        super().__init__()
        self.learning_rate = torch.Tensor([lr])<|MERGE_RESOLUTION|>--- conflicted
+++ resolved
@@ -42,13 +42,8 @@
             else 0
         )
 
-<<<<<<< HEAD
         self.processors, self.embedding_sizes, var_len_indices = ModelUtils.create_input_processors(
-            sensor_specs,
-=======
-        self.processors, self.embedding_sizes = ModelUtils.create_input_processors(
             observation_specs,
->>>>>>> cb8e2209
             self.h_size,
             network_settings.vis_encode_type,
             normalize=self.normalize,
@@ -57,8 +52,12 @@
         if len(var_len_indices) > 0:
             # There are some variable length observations and they need to be processed separately
             x_self_len = sum(self.embedding_sizes)  # The size of the "self" embedding
-            entities_sizes = [sensor_specs[idx].shape[1] for idx in var_len_indices]
-            entities_max_len = [sensor_specs[idx].shape[0] for idx in var_len_indices]
+            entities_sizes = [
+                observation_specs[idx].shape[1] for idx in var_len_indices
+            ]
+            entities_max_len = [
+                observation_specs[idx].shape[0] for idx in var_len_indices
+            ]
 
             self.x_self_encoder = LinearEncoder(x_self_len, 2, self.h_size // 2)
             self.var_len_encoders = torch.nn.ModuleList(
