from typing import List, NamedTuple, Optional
import numpy as np

from mlagents.trainers.buffer import (
    AgentBuffer,
    ObservationKeyPrefix,
    AgentBufferKey,
    BufferKey,
)
from mlagents_envs.base_env import ActionTuple
from mlagents.trainers.torch.action_log_probs import LogProbsTuple


class AgentExperience(NamedTuple):
    obs: List[np.ndarray]
    reward: float
    done: bool
    action: ActionTuple
    action_probs: Optional[LogProbsTuple]  # TODO rename to action_log_probs
    action_mask: np.ndarray
    prev_action: np.ndarray
    interrupted: bool
    memory: Optional[np.ndarray]


class ObsUtil:
    @staticmethod
    def get_name_at(index: int) -> AgentBufferKey:
        """
        returns the name of the observation given the index of the observation
        """
        return ObservationKeyPrefix.OBSERVATION, index

    @staticmethod
    def get_name_at_next(index: int) -> AgentBufferKey:
        """
        returns the name of the next observation given the index of the observation
        """
        return ObservationKeyPrefix.NEXT_OBSERVATION, index

    @staticmethod
    def from_buffer(batch: AgentBuffer, num_obs: int) -> List[np.array]:
        """
        Creates the list of observations from an AgentBuffer
        """
        result: List[np.array] = []
        for i in range(num_obs):
            result.append(batch[ObsUtil.get_name_at(i)])
        return result

    @staticmethod
    def from_buffer_next(batch: AgentBuffer, num_obs: int) -> List[np.array]:
        """
        Creates the list of next observations from an AgentBuffer
        """
        result = []
        for i in range(num_obs):
            result.append(batch[ObsUtil.get_name_at_next(i)])
        return result


class Trajectory(NamedTuple):
    steps: List[AgentExperience]
    next_obs: List[
        np.ndarray
    ]  # Observation following the trajectory, for bootstrapping
    agent_id: str
    behavior_id: str

    def to_agentbuffer(self) -> AgentBuffer:
        """
        Converts a Trajectory to an AgentBuffer
        :param trajectory: A Trajectory
        :returns: AgentBuffer. Note that the length of the AgentBuffer will be one
        less than the trajectory, as the next observation need to be populated from the last
        step of the trajectory.
        """
        agent_buffer_trajectory = AgentBuffer()
        obs = self.steps[0].obs
        for step, exp in enumerate(self.steps):
            if step < len(self.steps) - 1:
                next_obs = self.steps[step + 1].obs
            else:
                next_obs = self.next_obs

            num_obs = len(obs)
            for i in range(num_obs):
                agent_buffer_trajectory[ObsUtil.get_name_at(i)].append(obs[i])
                agent_buffer_trajectory[ObsUtil.get_name_at_next(i)].append(next_obs[i])

            if exp.memory is not None:
                agent_buffer_trajectory[BufferKey.MEMORY].append(exp.memory)

            agent_buffer_trajectory[BufferKey.MASKS].append(1.0)
            agent_buffer_trajectory[BufferKey.DONE].append(exp.done)

            # Adds the log prob and action of continuous/discrete separately
<<<<<<< HEAD
            agent_buffer_trajectory["continuous_action"].append(exp.action.continuous)
            agent_buffer_trajectory["discrete_action"].append(exp.action.discrete)

            if exp.action_probs is not None:
                agent_buffer_trajectory["continuous_log_probs"].append(
                    exp.action_probs.continuous
                )
                agent_buffer_trajectory["discrete_log_probs"].append(
                    exp.action_probs.discrete
                )
=======
            agent_buffer_trajectory[BufferKey.CONTINUOUS_ACTION].append(
                exp.action.continuous
            )
            agent_buffer_trajectory[BufferKey.DISCRETE_ACTION].append(
                exp.action.discrete
            )
            agent_buffer_trajectory[BufferKey.CONTINUOUS_LOG_PROBS].append(
                exp.action_probs.continuous
            )
            agent_buffer_trajectory[BufferKey.DISCRETE_LOG_PROBS].append(
                exp.action_probs.discrete
            )
>>>>>>> 06a753d6

            # Store action masks if necessary. Note that 1 means active, while
            # in AgentExperience False means active.
            if exp.action_mask is not None:
                mask = 1 - np.concatenate(exp.action_mask)
                agent_buffer_trajectory[BufferKey.ACTION_MASK].append(
                    mask, padding_value=1
                )
            else:
                # This should never be needed unless the environment somehow doesn't supply the
                # action mask in a discrete space.

                action_shape = exp.action.discrete.shape
                agent_buffer_trajectory[BufferKey.ACTION_MASK].append(
                    np.ones(action_shape, dtype=np.float32), padding_value=1
                )
            agent_buffer_trajectory[BufferKey.PREV_ACTION].append(exp.prev_action)
            agent_buffer_trajectory[BufferKey.ENVIRONMENT_REWARDS].append(exp.reward)

            # Store the next visual obs as the current
            obs = next_obs
        return agent_buffer_trajectory

    @property
    def done_reached(self) -> bool:
        """
        Returns true if trajectory is terminated with a Done.
        """
        return self.steps[-1].done

    @property
    def interrupted(self) -> bool:
        """
        Returns true if trajectory was terminated because max steps was reached.
        """
        return self.steps[-1].interrupted<|MERGE_RESOLUTION|>--- conflicted
+++ resolved
@@ -95,31 +95,20 @@
             agent_buffer_trajectory[BufferKey.DONE].append(exp.done)
 
             # Adds the log prob and action of continuous/discrete separately
-<<<<<<< HEAD
-            agent_buffer_trajectory["continuous_action"].append(exp.action.continuous)
-            agent_buffer_trajectory["discrete_action"].append(exp.action.discrete)
-
-            if exp.action_probs is not None:
-                agent_buffer_trajectory["continuous_log_probs"].append(
-                    exp.action_probs.continuous
-                )
-                agent_buffer_trajectory["discrete_log_probs"].append(
-                    exp.action_probs.discrete
-                )
-=======
             agent_buffer_trajectory[BufferKey.CONTINUOUS_ACTION].append(
                 exp.action.continuous
             )
             agent_buffer_trajectory[BufferKey.DISCRETE_ACTION].append(
                 exp.action.discrete
             )
-            agent_buffer_trajectory[BufferKey.CONTINUOUS_LOG_PROBS].append(
-                exp.action_probs.continuous
-            )
-            agent_buffer_trajectory[BufferKey.DISCRETE_LOG_PROBS].append(
-                exp.action_probs.discrete
-            )
->>>>>>> 06a753d6
+
+            if exp.action_probs is not None:
+                agent_buffer_trajectory[BufferKey.CONTINUOUS_LOG_PROBS].append(
+                    exp.action_probs.continuous
+                )
+                agent_buffer_trajectory[BufferKey.DISCRETE_LOG_PROBS].append(
+                    exp.action_probs.discrete
+                )
 
             # Store action masks if necessary. Note that 1 means active, while
             # in AgentExperience False means active.
